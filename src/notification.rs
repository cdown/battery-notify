--- conflicted
+++ resolved
@@ -8,13 +8,8 @@
 }
 
 impl SingleNotification {
-<<<<<<< HEAD
     pub fn show(&mut self, summary: String, urgency: Urgency, timeout: i32) {
-        if self.summary != summary {
-=======
-    pub fn show(&mut self, summary: String, urgency: Urgency) {
         if self.summary.as_ref() != Some(&summary) {
->>>>>>> c85f138f
             self.close();
             trace!("Creating notification for {}", summary);
             self.hnd = Notification::default()
